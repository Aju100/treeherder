--- conflicted
+++ resolved
@@ -238,10 +238,7 @@
 
             searchPage: "search-page-EVT",
 
-<<<<<<< HEAD
-=======
             repoChanged: "repo-changed-EVT"
->>>>>>> a45a2640
         };
     };
 });
