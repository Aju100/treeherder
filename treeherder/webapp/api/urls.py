--- conflicted
+++ resolved
@@ -38,13 +38,8 @@
 
 urlpatterns = patterns(
     '',
-<<<<<<< HEAD
-    url(r'^project/(?P<project>[\w-]{0,50})/', include(project_bound_router.urls)),
-    url(r'^', include(default_router.urls)),
-=======
-    url(r'^project/(?P<project>\w{0,50})/',
+    url(r'^project/(?P<project>[\w-]{0,50})/',
         include(project_bound_router.urls)),
     url(r'^',
         include(default_router.urls)),
->>>>>>> 9e9684c8
 )