--- conflicted
+++ resolved
@@ -47,20 +47,14 @@
 
         for datum in request.DATA:
 
-<<<<<<< HEAD
             job_id = job_id_lookup.get( datum['job_guid'], {}).get('id', None)
 
             if job_id:
 
                 if datum['type'] in PerformanceDataAdapter.performance_types:
-                    performance_artifact_data.append((
-                        job_id,
-                        datum['name'],
-                        datum['type'],
-                        datum['blob'],
-                        job_id,
-                        datum['name'],
-                    ))
+                    job_id_list.append(job_id)
+
+                    performance_artifact_data.append(datum)
                 else:
                     artifact_data.append((
                         job_id,
@@ -70,21 +64,6 @@
                         job_id,
                         datum['name'],
                     ))
-=======
-            if datum['type'] in PerformanceDataAdapter.performance_types:
-                job_id_list.append(job_id)
-
-                performance_artifact_data.append(datum)
-            else:
-                artifact_data.append((
-                    job_id,
-                    datum['name'],
-                    datum['type'],
-                    datum['blob'],
-                    job_id,
-                    datum['name'],
-                ))
->>>>>>> c8d45eb2
 
         jm.store_job_artifact(artifact_data)
         jm.store_performance_artifact(job_id_list, performance_artifact_data)
