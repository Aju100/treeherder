{
    "inserts":{
        "create_build_platform":{
            "sql": "INSERT INTO `build_platform` (`os_name`, `platform`, `architecture`)
                    SELECT ?, ?, ?
                    FROM DUAL
                    WHERE NOT EXISTS (
                    SELECT `os_name`, `platform`, `architecture`
                    FROM `build_platform`
                    WHERE `os_name` = ? AND `platform` = ? AND `architecture` = ?
                    )",
            "host":"master_host"
        },

        "create_job_group":{
            "sql":"INSERT INTO `job_group` (`name`, `symbol`, `description`)
                   SELECT ?, ?, 'fill me'
                    FROM DUAL
                    WHERE NOT EXISTS (
                    SELECT `name`
                    FROM `job_group`
                    WHERE `name` = ? AND `symbol` = ?
                    )",
            "host":"master_host"
        },

        "create_job_type":{
            "sql":"INSERT INTO `job_type` (`name`, `symbol`, `description`)
                   SELECT ?, ?, 'fill me'
                    FROM DUAL
                    WHERE NOT EXISTS (
                    SELECT `name`
                    FROM `job_type`
                    WHERE `name` = ? AND `symbol` = ?
                    )",
            "host":"master_host"
        },

        "create_machine" : {
            "sql": "INSERT INTO `machine` (`name`, `first_timestamp`, `last_timestamp`)
                    SELECT ?, ?, ?
                    FROM DUAL
                    WHERE NOT EXISTS (
                    SELECT `name`
                    FROM `machine`
                    WHERE `name` = ?
                    )",
            "host":"master_host"
        },

        "create_machine_platform":{
            "sql": "INSERT INTO `machine_platform` (`os_name`, `platform`, `architecture`)
                    SELECT ?, ?, ?
                    FROM DUAL
                    WHERE NOT EXISTS (
                    SELECT `os_name`, `platform`, `architecture`
                    FROM `machine_platform`
                    WHERE `os_name` = ? AND `platform` = ? AND `architecture` = ?
                    )",
            "host":"master_host"
        },

        "create_option":{
            "sql":"INSERT INTO `option` (`name`, `description`)
                   SELECT ?, 'fill me'
                    FROM DUAL
                    WHERE NOT EXISTS (
                    SELECT `name`
                    FROM `option`
                    WHERE `name` = ?
                    )",
            "host":"master_host"
        },

        "create_option_collection":{
            "sql": "INSERT INTO `option_collection` (`option_collection_hash`, `option_id`)
                    SELECT ?, ?
                    FROM DUAL
                    WHERE NOT EXISTS(
                    SELECT `option_collection_hash`, `option_id`
                    FROM `option_collection`
                    WHERE `option_collection_hash` = ? AND `option_id` = ?
                    )",
            "host":"master_host"
        },

        "create_product":{
            "sql": "INSERT INTO `product` (`name`, `description`)
                    SELECT ?, 'fill me'
                    FROM DUAL
                    WHERE NOT EXISTS (
                    SELECT `name`
                    FROM `product`
                    WHERE `name` = ?
                    )",
            "host":"master_host"
        },

        "create_repository_version":{
            "sql": "INSERT INTO `repository_version` (`repository_id`, `version`, `version_timestamp`)
                    SELECT ?, ?, ?
                    FROM DUAL
                    WHERE NOT EXISTS(
                    SELECT `repository_id`, `version`
                    FROM `repository_version`
                    WHERE `repository_id` = ? AND `version` = ?
                    )",
            "host":"master_host"
        },
        "create_repository_group":{
            "sql":"INSERT INTO `repository_group` (`name`, `description`)
                   SELECT ?, 'fill me'
                    FROM DUAL
                    WHERE NOT EXISTS (
                    SELECT `name`
                    FROM `repository_group`
                    WHERE `name` = ?
                    )",
            "host":"master_host"
        },
        "create_bugscache":{
            "sql":"INSERT INTO `bugscache` (`id`, `status`, `resolution`, `summary`, `crash_signature`, `keywords`, `os`)
                   SELECT ?, ?, ?, ?, ?, ?, ?
                    FROM DUAL
                    WHERE NOT EXISTS (
                    SELECT `id`
                    FROM `bugscache`
                    WHERE `id` = ?
                    )",
            "host":"master_host"
        }

    },
    "selects":{
        "get_build_platforms":{
            "sql": "SELECT `id`, `os_name`, `platform`, `architecture`
                    FROM `build_platform`
                    WHERE `active_status` = 'active' AND (REP0)",
            "host":"master_host"
        },
        "get_job_groups":{
            "sql": "SELECT `id`, `name`, `symbol`
                    FROM `job_group`
                    WHERE `active_status` = 'active' AND (REP0)",

            "host":"master_host"
        },
        "get_job_types":{
            "sql": "SELECT `id`, `name`, `symbol`, `job_group_id`
                    FROM `job_type`
                    WHERE `active_status` = 'active' AND (REP0)",

            "host":"master_host"
        },
        "get_machines":{
            "sql": "SELECT `id`, `name`
                    FROM `machine`
                    WHERE `active_status` = 'active' AND `name` IN (REP0)",

            "host":"read_host"
        },
        "get_machine_platforms":{
            "sql": "SELECT `id`, `os_name`, `platform`, `architecture`
                    FROM `machine_platform`
                    WHERE `active_status` = 'active' AND (REP0)",
            "host":"master_host"
        },
        "get_options":{
            "sql": "SELECT `id`, `name`
                    FROM `option`
                    WHERE `active_status` = 'active' AND `name` IN (REP0)",

            "host":"read_host"
        },
        "get_max_collection_hash":{
            "sql": "SELECT MAX(`option_collection_hash`) as 'max_id'
                    FROM `option_collection`",
            "host":"read_host"
        },
        "get_option_collection_hash":{
            "sql": "SELECT `option_collection_hash`
                    FROM `option_collection` oc
                    INNER JOIN `option` o on o.id = oc.option_id
                    GROUP BY `option_collection_hash`
                    HAVING
                        GROUP_CONCAT(o.name ORDER BY o.name ASC SEPARATOR ',') = ?",
            "host":"read_host"
        },
        "get_option_names":{
            "sql": "SELECT o.`name`
                    FROM `option` o
                    INNER JOIN `option_collection` oc
                        on o.id = oc.option_id
                    WHERE oc.option_collection_hash = ?",
            "host":"read_host"
        },
        "get_products":{
            "sql": "SELECT `id`, `name`
                    FROM `product`
                    WHERE `active_status` = 'active' AND `name` IN (REP0)",

            "host":"read_host"
        },
        "get_repository_id":{
            "sql": "SELECT `id`
                    FROM `repository`
                    WHERE `name` = ?",
            "host":"read_host"
        },
        "get_repository_version_id":{
            "sql": "SELECT `id`
                    FROM `repository_version`
                    WHERE
                        `repository_id` = ?
                    AND `active_status` = 'active'
                    ORDER BY `id` DESC
                    LIMIT 0,1",
            "host":"read_host"
        },
        "get_repository_info":{
            "sql": "SELECT *
                    FROM `repository`
                    WHERE `id` = ?  AND `active_status` = 'active'",
            "host":"read_host"
        },
        "get_all_repository_info":{
            "sql": "SELECT *
                    FROM `repository`
                    WHERE
                        `active_status` = 'active'",
            "host":"read_host"
        },
        "get_repository_group_id":{
            "sql": "SELECT `id`
                    FROM `repository_group`
                    WHERE `name` = ?  AND `active_status` = 'active'",
            "host":"read_host"
        },
        "get_row_by_id":{
            "sql": "SELECT * FROM REP0
                    WHERE `id` = ?",
            "host":"read_host"
        },
        "get_all_option_collections":{
            "sql":"SELECT option_collection_hash,
                        GROUP_CONCAT( name SEPARATOR ' ' ) as opt
                   FROM `option_collection` oc
                   INNER JOIN `option` o
                        ON o.id = oc.option_id
                   WHERE o.active_status = 'active'
                   GROUP BY oc.option_collection_hash",
            "host":"read_host"
        },
        "get_all_repository_info":{
            "sql": "SELECT *
                    FROM `repository`
                    WHERE
                        `active_status` = 'active'",
            "host":"read_host"
        },
        "get_bugs_suggestions": {
            "sql": "SELECT id,
                    MATCH (`summary`, `crash_signature`, `keywords`)
                        AGAINST (?) AS relevance
                    FROM bugscache
                    WHERE 1
                        AND resolution REP0 ''
                        AND MATCH (`summary`, `crash_signature`, `keywords`)
                            AGAINST (?)
                    ORDER BY relevance DESC",
            "host": "read_host"

        }
    },
    "updates":{
        "update_version_timestamp":{
            "sql": "UPDATE `repository_version`
                    SET `version_timestamp` = ?
                    WHERE `repository_id` = ? AND `version` = ?",
            "host":"master_host"
        },
        "update_machine_timestamp":{
            "sql": "UPDATE `machine`
                    SET `last_timestamp` = ?
                    WHERE `name` = ?",
            "host":"master_host"
        },
        "update_bugscache":{
            "sql": "UPDATE `bugscache`
                    SET `id` = ?,
                        `status` = ?,
                        `resolution` = ?,
                        `summary` = ?,
                        `crash_signature` = ?,
                        `keywords` = ?,
                        `os` = ?
                    WHERE `id` = ?",
<<<<<<< HEAD
            "host":"master_host"
        },
        "update_job_type_group_id":{

            "sql":"UPDATE `job_type`
                   SET `job_group_id` = ?
                   WHERE `name` = ? AND `symbol` = ?",

=======
>>>>>>> c2c0da09
            "host":"master_host"
        }
    }
}<|MERGE_RESOLUTION|>--- conflicted
+++ resolved
@@ -295,7 +295,6 @@
                         `keywords` = ?,
                         `os` = ?
                     WHERE `id` = ?",
-<<<<<<< HEAD
             "host":"master_host"
         },
         "update_job_type_group_id":{
@@ -304,8 +303,7 @@
                    SET `job_group_id` = ?
                    WHERE `name` = ? AND `symbol` = ?",
 
-=======
->>>>>>> c2c0da09
+
             "host":"master_host"
         }
     }
