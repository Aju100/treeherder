--- conflicted
+++ resolved
@@ -140,7 +140,11 @@
                    WHERE `job_guid` = ?",
             "host": "read_host"
         },
-<<<<<<< HEAD
+        "get_result_set_id":{
+            "sql":"SELECT `id` FROM `result_set`
+                   WHERE `revision_hash` = ?",
+            "host": "read_host"
+        },
         "get_push_result_list":{
             "sql":"SELECT rs.revision_hash,
                       rev.revision, rev.author, rev.push_timestamp, rev.repository_id, rev.comments,
@@ -154,13 +158,6 @@
                        ON rs.id = job.result_set_id
                    LIMIT ?,?",
             "host": "read_host"
-        },
-=======
->>>>>>> 182d8777
-        "get_result_set_id":{
-            "sql":"SELECT `id` FROM `result_set`
-                   WHERE `revision_hash` = ?",
-            "host": "read_host"
         }
     }
 }
